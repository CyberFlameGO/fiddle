import * as Octokit from '@octokit/rest';
import { when } from 'mobx';
import { EditorId, EditorValues, GenericDialogType } from '../interfaces';
import { INDEX_HTML_NAME, MAIN_JS_NAME, PRELOAD_JS_NAME, RENDERER_JS_NAME } from '../shared-constants';
import { getOctokit } from '../utils/octokit';
import { sortedElectronMap } from '../utils/sorted-electron-map';
import { ELECTRON_ORG, ELECTRON_REPO } from './constants';
import { getContent } from './content';
import { AppState } from './state';
import { ElectronReleaseChannel, getReleaseChannel } from './versions';

export class RemoteLoader {
  constructor(private readonly appState: AppState) {
    this.loadFiddleFromElectronExample.bind(this);
    this.loadFiddleFromGist.bind(this);
    this.verifyRemoteLoad.bind(this);
    this.verifyReleaseChannelEnabled.bind(this);
    this.fetchExampleAndLoad.bind(this);
    this.fetchGistAndLoad.bind(this);
    this.setElectronVersionWithRef.bind(this);
    this.getPackageVersionFromRef.bind(this);
    this.handleLoadingSuccess.bind(this);
    this.handleLoadingFailed.bind(this);
  }

  public async loadFiddleFromElectronExample(_: any, exampleInfo: { path: string; ref: string }) {
    console.log(`Loading fiddle from Electron example`, _, exampleInfo);
    const {path, ref} = exampleInfo;
    const prettyName = path.replace('docs/fiddles/', '');
    const ok = await this.verifyRemoteLoad(`'${prettyName}' example from the Electron docs for version ${ref}`);
    if (!ok) return;

    this.fetchExampleAndLoad(ref, path);
  }

  public async loadFiddleFromGist(_: any, gistInfo: { id: string }) {
    const {id} = gistInfo;
    const ok = await this.verifyRemoteLoad(`gist`);
    if (!ok) return;

    this.fetchGistAndLoad(id);
  }

  public async fetchExampleAndLoad(ref: string, path: string): Promise<boolean> {
    try {
      const octo = await getOctokit(this.appState);

      const folder = await octo.repos.getContents({
        owner: ELECTRON_REPO,
        repo: ELECTRON_ORG,
        ref,
        path,
      });

      const ok = await this.setElectronVersionWithRef(ref);
      if (!ok) return false;

      const values = {
        html: await getContent(EditorId.html, this.appState.version),
        renderer: await getContent(EditorId.renderer, this.appState.version),
        main: await getContent(EditorId.main, this.appState.version),
        preload: await getContent(EditorId.preload, this.appState.version),
      };

      const loaders: Array<Promise<void>> = [];
      if (!Array.isArray(folder.data)) {
        throw new Error('The example Fiddle tried to launch is not a valid Electron example');
      }

      for (const child of folder.data) {
        if (!child.download_url) {
          console.warn(`Could not find download_url for ${child.name}`);
          continue;
        }

        switch (child.name) {
          case MAIN_JS_NAME:
            loaders.push(fetch(child.download_url)
              .then((r) => r.text()).then((t) => { values.main = t; })
            );

            break;
          case INDEX_HTML_NAME:
            loaders.push(fetch(child.download_url)
              .then((r) => r.text()).then((t) => { values.html = t; })
            );

            break;
          case RENDERER_JS_NAME:
            loaders.push(fetch(child.download_url)
              .then((r) => r.text()).then((t) => { values.renderer = t; })
            );

            break;

          case PRELOAD_JS_NAME:
            loaders.push(fetch(child.download_url)
              .then((r) => r.text()).then((t) => { values.preload = t; })
            );

            break;
          default:
            break;
        }
      }

      await Promise.all(loaders);

      return this.handleLoadingSuccess(values, '');
    } catch (error) {
      return this.handleLoadingFailed(error);
    }
  }

  /**
   * Get data from a gist. If it doesn't exist, return an empty string.
   *
   * @param {Octokit.Response<Octokit.GistsGetResponse>} gist
   * @param {string} name
   * @returns {string}
   * @memberof RemoteLoader
   */
  public getContentOrEmpty(gist: Octokit.Response<Octokit.GistsGetResponse>, name: string): string {
    try {
      return gist.data.files[name].content;
    } catch (error) {
      return '';
    }
  }

  /**
   * Load a fiddle
   *
   * @returns {Promise<boolean>}
   * @memberof RemoteLoader
   */
  public async fetchGistAndLoad(gistId: string): Promise<boolean> {
    try {
      const octo = await getOctokit(this.appState);
      const gist = await octo.gists.get({ gist_id: gistId });

      return this.handleLoadingSuccess({
        html: this.getContentOrEmpty(gist, INDEX_HTML_NAME),
        main: this.getContentOrEmpty(gist, MAIN_JS_NAME),
        renderer: this.getContentOrEmpty(gist, RENDERER_JS_NAME),
        preload: this.getContentOrEmpty(gist, PRELOAD_JS_NAME)
      }, gistId);
    } catch (error) {
      return this.handleLoadingFailed(error);
    }
  }

  public async setElectronVersionWithRef(ref: string): Promise<boolean> {
    const version = await this.getPackageVersionFromRef(ref);

    const supportedVersions = sortedElectronMap(this.appState.versions, (k) => k);
    if (!supportedVersions.includes(version)) {
      this.handleLoadingFailed(new Error('Version of Electron in example not supported'));
      return false;
    }

    // check if version is part of release channel
    const versionReleaseChannel: ElectronReleaseChannel = getReleaseChannel(version);

    if (!this.appState.versionsToShow.includes(versionReleaseChannel)) {
      const ok = await this.verifyReleaseChannelEnabled(versionReleaseChannel);
      if (!ok) return false;

      this.appState.versionsToShow.push(versionReleaseChannel);
    }

    this.appState.setVersion(version);
    return true;
  }

  public async getPackageVersionFromRef(ref: string): Promise<string> {
    const octo = await getOctokit(this.appState);
    const { data: packageJsonData } = await octo.repos.getContents({
      owner: ELECTRON_ORG,
      repo: ELECTRON_REPO,
      ref,
      path: 'package.json'
    });

    if (!Array.isArray(packageJsonData) && !!packageJsonData.content) {
      const packageJsonString = Buffer.from(packageJsonData.content, 'base64').toString('utf8');
      const { version } = JSON.parse(packageJsonString);
      return version;
    } else {
      console.error(`getPackageVersionFromRef: Received unexpected response from GitHub, could not parse version`, {
        packageJsonData
      });

      return '0.0.0';
    }
  }

  /**
   * Verifies from the user that we should be loading this fiddle
   *
   * @param what What are we loading from (gist, example, etc.)
   */
<<<<<<< HEAD
  public async verifyRemoteLoad(what: string, fiddlePath?: string): Promise<boolean> {
    this.appState.setGenericDialogOptions({
      type: GenericDialogType.confirm,
      label: `Are you sure you sure you want to load this '${what}' from fiddle path '${fiddlePath}'? Only load and run it if you trust the source.`
=======
  public async verifyRemoteLoad(what: string): Promise<boolean> {
    this.appState.setConfirmationPromptTexts({
      label: `Are you sure you want to load this ${what}? Only load and run it if you trust the source.`
>>>>>>> cb3ba4f0
    });
    this.appState.isGenericDialogShowing = true;
    await when(() => !this.appState.isGenericDialogShowing);

    return !!this.appState.genericDialogLastResult;
  }

  public async verifyReleaseChannelEnabled(channel: string): Promise<boolean> {
    this.appState.setGenericDialogOptions({
      type: GenericDialogType.warning,
      label: `You're loading an example with a version of Electron with an unincluded release
              channel (${channel}). Do you want to enable the release channel to load the
              version of Electron from the example?`
    });
    this.appState.isGenericDialogShowing = true;
    await when(() => !this.appState.isGenericDialogShowing);

    return !!this.appState.genericDialogLastResult;
  }

  /**
   * Loading a fiddle from GitHub succeeded, let's move on.
   *
   * @param {Partial<EditorValues>} values
   * @param {string} gistId
   * @returns {boolean}
   */
  private async handleLoadingSuccess(values: Partial<EditorValues>, gistId: string): Promise<boolean> {
    await window.ElectronFiddle.app.replaceFiddle(values, {gistId});
    return true;
  }

  /**
   * Loading a fiddle from GitHub failed - this method handles this case
   * gracefully.
   *
   * @param {Error} error
   * @returns {boolean}
   */
  private handleLoadingFailed(error: Error): false {
    if (navigator.onLine) {
      this.appState.setGenericDialogOptions({
        type: GenericDialogType.warning,
        label: `Loading the fiddle failed: ${error}`,
        cancel: undefined
      });
    } else {
      this.appState.setGenericDialogOptions({
        type: GenericDialogType.warning,
        label: `Loading the fiddle failed. Your computer seems to be offline. Error: ${error}`,
        cancel: undefined
      });
    }

    this.appState.toggleGenericDialog();

    console.warn(`Loading Fiddle failed`, error);
    return false;
  }
}<|MERGE_RESOLUTION|>--- conflicted
+++ resolved
@@ -200,16 +200,10 @@
    *
    * @param what What are we loading from (gist, example, etc.)
    */
-<<<<<<< HEAD
-  public async verifyRemoteLoad(what: string, fiddlePath?: string): Promise<boolean> {
+  public async verifyRemoteLoad(what: string): Promise<boolean> {
     this.appState.setGenericDialogOptions({
       type: GenericDialogType.confirm,
-      label: `Are you sure you sure you want to load this '${what}' from fiddle path '${fiddlePath}'? Only load and run it if you trust the source.`
-=======
-  public async verifyRemoteLoad(what: string): Promise<boolean> {
-    this.appState.setConfirmationPromptTexts({
       label: `Are you sure you want to load this ${what}? Only load and run it if you trust the source.`
->>>>>>> cb3ba4f0
     });
     this.appState.isGenericDialogShowing = true;
     await when(() => !this.appState.isGenericDialogShowing);
