import * as MonacoType from 'monaco-editor';
import { MosaicDirection, MosaicNode, getLeaves } from 'react-mosaic-component';
import { action, computed, observable, reaction } from 'mobx';
import { EditorId, EditorValues } from '../interfaces';

import {
  compareEditors,
  getEmptyContent,
  isSupportedFile,
  monacoLanguage,
} from '../utils/editor-utils';

export type Editor = MonacoType.editor.IStandaloneCodeEditor;

export enum EditorPresence {
  /** The file is known to us but we've chosen not to show it, either
      because the content was boring or because hide() was called.
      Its contents are cached offscreen. */
  Hidden,

  /** Space has been allocated for this file in the mosaic but the
      monaco editor has not mounted in React yet. This is an interim
      state before the editor is Visible. */
  Pending,

  /** The file is visible in one of the mosaic's monaco editors */
  Visible,
}

interface EditorBackup {
  model: MonacoType.editor.ITextModel;
  viewState?: MonacoType.editor.ICodeEditorViewState | null;
}

export class EditorMosaic {
  @observable public isEdited = false;

  @computed public get files() {
    const files = new Map<EditorId, EditorPresence>();

    const { backups, editors, mosaic } = this;
    for (const id of backups.keys()) files.set(id, EditorPresence.Hidden);
    for (const id of getLeaves(mosaic)) files.set(id, EditorPresence.Pending);
    for (const id of editors.keys()) files.set(id, EditorPresence.Visible);

    return files;
  }

  @computed public get numVisible() {
    return getLeaves(this.mosaic).length;
  }

  // You probably want EditorMosaic.files instead.
  // This is only public because components/editors.tsx needs it
  @observable public mosaic: MosaicNode<EditorId> | null = null;

  @observable private readonly backups = new Map<EditorId, EditorBackup>();
  @observable private readonly editors = new Map<EditorId, Editor>();

  constructor() {
    // whenever the mosaics are changed,
    // upate the editor layout
    reaction(
      () => this.mosaic,
      () => this.layout(),
    );

    // whenever isEdited is set, stop or start listening to edits again.
    reaction(
      () => this.isEdited,
      () => {
        if (this.isEdited) {
          this.ignoreAllEdits();
        } else {
          this.observeAllEdits();
        }
      },
    );
  }

  /** Reset the layout to the initial layout we had when set() was called */
  @action public resetLayout() {
    this.set(this.values());
  }

  /// set / add / get the files in the model

  /** Set the contents of the mosaic */
  @action public set(valuesIn: EditorValues) {
    // set() clears out the previous Fiddle, so clear our previous state
    // except for this.editors -- we recycle editors below in setFile()
    this.backups.clear();
    this.mosaic = null;

    // add the files to the mosaic, recycling existing editors when possible.
    const values = new Map(Object.entries(valuesIn)) as Map<EditorId, string>;
    for (const [id, value] of values) this.addFile(id, value);

    this.isEdited = false;
  }

  /** Add a file. If we already have a file with that name, replace it. */
  @action private addFile(id: EditorId, value: string) {
    if (!isSupportedFile(id))
      throw new Error(`Cannot add file "${id}": Must be .js, .html, or .css`);

    // create a moncao model with the file's contents
    const { monaco } = window.ElectronFiddle;
    const language = monacoLanguage(id);
    const model = monaco.editor.createModel(value, language);
    model.updateOptions({ tabSize: 2 });

    // if we have an editor available, use the monaco model now.
    // otherwise, save the file in `this.backups` for future use.
    const backup: EditorBackup = { model };
    const editor = this.editors.get(id);
    if (editor) {
      this.setEditorFromBackup(editor, backup);
    } else {
      this.backups.set(id, backup);
    }

    // if the file has nontrivial content, put it in the mosaic to show it.
    if (value.length && value !== getEmptyContent(id)) this.show(id);
  }

  /// show or hide files in the view

  /** Show the specified file's editor */
  @action public show(id: EditorId) {
    this.setVisible([...getLeaves(this.mosaic), id]);
  }

  @action private setVisible(visible: EditorId[]) {
    // Sort the files and remove duplicates
    visible = [...new Set(visible)].sort(compareEditors);

    // Decide what layout would be good for this set of files
    const mosaic = EditorMosaic.createMosaic(visible);

    // Use that new layout. Note: if there are new files in `visible`,
    // setting `this.mosaic` here is what triggers new Monaco editors to
    // be created for them in React, via components/editors.tsx's use of
    // this.mosaic in its render() function. After they mount,
    // editors.tsx will call addEditor() to tell us about them. The same
    // holds true for removing editors; setting this.mosaic is what will
    // trigger their removal from React.
    this.mosaic = mosaic;
  }

  private static createMosaic(
    input: EditorId[],
    direction: MosaicDirection = 'row',
  ): MosaicNode<EditorId> {
    // Return single editor or undefined.
    if (input.length < 2) return input[0];

    // This cuts out the first half of input. Input becomes the second half.
    const secondHalf = [...input];
    const firstHalf = secondHalf.splice(0, Math.floor(secondHalf.length / 2));

    return {
      direction,
      first: EditorMosaic.createMosaic(firstHalf, 'column'),
      second: EditorMosaic.createMosaic(secondHalf, 'column'),
    };
  }

  /** Helper to toggle visibility of the specified file's editor */
  @action public toggle(id: EditorId) {
    if (this.files.get(id) === EditorPresence.Hidden) {
      this.show(id);
    } else {
      this.hide(id);
    }
  }

  /** Hide the specified file's editor */
  @action public hide(id: EditorId) {
    const editor = this.editors.get(id);
    if (editor) {
      this.editors.delete(id);
      this.backups.set(id, {
        model: editor.getModel()!,
        viewState: editor.saveViewState(),
      });
    }

    this.setVisible(getLeaves(this.mosaic).filter((v) => v !== id));
  }

<<<<<<< HEAD
=======
  /**
   * Removes the panel for a given custom EditorId.
   *
   * @param {EditorId} id
   */
  @action public removeCustomMosaic(id: EditorId) {
    this.hide(id);
    this.customMosaics = this.customMosaics.filter((mosaic) => mosaic !== id);
  }

>>>>>>> a6cb08d1
  /** Wire up a newly-mounted Monaco editor */
  @action public addEditor(id: EditorId, editor: Editor) {
    const backup = this.backups.get(id);
    if (!backup) throw new Error(`added Editor for unexpected file "${id}"`);

    this.backups.delete(id);
    this.editors.set(id, editor);
    this.setEditorFromBackup(editor, backup);
  }

  /** Populate a MonacoEditor with the file's contents */
  @action private setEditorFromBackup(editor: Editor, backup: EditorBackup) {
    this.ignoreEdits(editor); // pause this so that isEdited doesn't get set
    if (backup.viewState) editor.restoreViewState(backup.viewState);
    editor.setModel(backup.model);
    this.observeEdits(editor); // resume
  }

  /** Add a new file to the mosaic */
  @action public addNewFile(id: EditorId, value: string = getEmptyContent(id)) {
    if (this.files.has(id))
      throw new Error(`Cannot add file "${id}": File already exists`);

    this.addFile(id, value);
  }

  /** Get the contents of a single file. */
  public value(id: EditorId): string {
    const { backups, editors } = this;
    return (
      editors.get(id)?.getValue() || backups.get(id)?.model.getValue() || ''
    );
  }

  /** Get the contents of all files. */
  public values(): EditorValues {
    return Object.fromEntries(
      [...this.files].map(([id]) => [id, this.value(id)]),
    );
  }

  /// misc utilities

  private layoutDebounce: ReturnType<typeof setTimeout> | undefined;

  public layout = () => {
    const DEBOUNCE_MSEC = 50;
    if (!this.layoutDebounce) {
      this.layoutDebounce = setTimeout(() => {
        for (const editor of this.editors.values()) editor.layout();
        delete this.layoutDebounce;
      }, DEBOUNCE_MSEC);
    }
  };

  public focusedEditor(): Editor | undefined {
    return [...this.editors.values()].find((editor) => editor.hasTextFocus());
  }

  public updateOptions(options: MonacoType.editor.IEditorOptions) {
    for (const editor of this.editors.values()) editor.updateOptions(options);
  }

  //=== Listen for user edits

  private ignoreAllEdits() {
    for (const editor of this.editors.values()) this.ignoreEdits(editor);
  }

  private ignoreEdits(editor: Editor) {
    editor.onDidChangeModelContent(() => {
      // no-op
    });
  }

  private observeAllEdits() {
    for (const editor of this.editors.values()) this.observeEdits(editor);
  }

  private observeEdits(editor: Editor) {
    const disposable = editor.onDidChangeModelContent(() => {
      this.isEdited ||= true;
      disposable.dispose();
    });
  }
}<|MERGE_RESOLUTION|>--- conflicted
+++ resolved
@@ -189,19 +189,6 @@
     this.setVisible(getLeaves(this.mosaic).filter((v) => v !== id));
   }
 
-<<<<<<< HEAD
-=======
-  /**
-   * Removes the panel for a given custom EditorId.
-   *
-   * @param {EditorId} id
-   */
-  @action public removeCustomMosaic(id: EditorId) {
-    this.hide(id);
-    this.customMosaics = this.customMosaics.filter((mosaic) => mosaic !== id);
-  }
-
->>>>>>> a6cb08d1
   /** Wire up a newly-mounted Monaco editor */
   @action public addEditor(id: EditorId, editor: Editor) {
     const backup = this.backups.get(id);
